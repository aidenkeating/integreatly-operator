--- conflicted
+++ resolved
@@ -6,13 +6,8 @@
 )
 
 var (
-<<<<<<< HEAD
 	Version            = "2.4.0"
 	IntegreatlyVersion = "2.4.0"
-)
-=======
-	Version            = "2.3.0"
-	IntegreatlyVersion = "2.3.0"
 )
 
 func VerifyProductAndOperatorVersion(product integreatlyv1alpha1.RHMIProductStatus, expectedProductVersion string, expectedOpVersion string) bool {
@@ -28,5 +23,4 @@
 		return false
 	}
 	return true
-}
->>>>>>> 8c5390f8
+}